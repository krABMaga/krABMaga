--- conflicted
+++ resolved
@@ -1,13 +1,5 @@
 extern crate priority_queue;
 
-<<<<<<< HEAD
-use std::hash::Hasher;
-use std::hash::Hash;
-use abm::location::Real2D;
-use abm::field_2d::Field2D;
-use std::fmt;
-=======
->>>>>>> 4fcc13cb
 use abm::agent::Agent;
 use abm::field_2d::Field2D;
 use abm::location::Location2D;
@@ -279,11 +271,7 @@
     }
 }
 
-<<<<<<< HEAD
-impl<'a > Location2D<Real2D> for Bird<'a> {
-=======
 impl<'a> Location2D<Real2D> for Bird<'a> {
->>>>>>> 4fcc13cb
     fn get_location(self) -> Real2D {
         self.pos
     }
