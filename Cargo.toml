[package]
name = "abm"
version = "0.1.0"
authors = ["Carmine Spagnuolo <spagnuolocarmine@gmail.com>"]
edition = "2018"
keywords = ["discrete", "simulation","agent based model","agent based simulation"]
categories = ["science", "simulation","agent based model"]

[dependencies]
<<<<<<< HEAD
priority-queue = "0.5.4"
=======
priority-queue = "0.5.4"
uid = "0.1.4"
criterion = "0.1.2"

[[bench]]
name = "benchmark"
harness = false

[[bin]]
name = "boids"
 path = "examples/boids.rs"
>>>>>>> be58480a
<|MERGE_RESOLUTION|>--- conflicted
+++ resolved
@@ -7,9 +7,6 @@
 categories = ["science", "simulation","agent based model"]
 
 [dependencies]
-<<<<<<< HEAD
-priority-queue = "0.5.4"
-=======
 priority-queue = "0.5.4"
 uid = "0.1.4"
 criterion = "0.1.2"
@@ -20,5 +17,4 @@
 
 [[bin]]
 name = "boids"
- path = "examples/boids.rs"
->>>>>>> be58480a
+ path = "examples/boids.rs"