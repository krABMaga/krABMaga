--- conflicted
+++ resolved
@@ -37,11 +37,6 @@
 name = "benchmark"
 harness = false
 
-<<<<<<< HEAD
-[dev-dependencies.amethyst]
-version = "0.15.3"
-features = ["vulkan"]
-=======
 # Must be kept separate and asked to the user due to missing support for conditional compilation of features
 # https://github.com/rust-lang/cargo/issues/7914
 [features]
@@ -52,5 +47,4 @@
 version = "0.15.3"
 optional = true
 default-features = false
-features = ["renderer"]
->>>>>>> 4fcc13cb
+features = ["renderer"]