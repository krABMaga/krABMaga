/// Macro to perform model exploration using the random search algorithm.
/// Try to find the best model by randomly sampling the parameter space.
/// The goal is to minimize the cost function.
///
/// Parallelize the search using the `rayon` crate at each iteration.
///
/// # Arguments
/// * `init_state` - state that has to be initialized
/// * `n_iter` - number of iterations
/// * `target` - Goal of the search. If the cost function is below this value, the search stops
/// * `cost_function` - fitness function to calculate the optimal value
/// * `gen_sample` - function to generate the samples that have to be analyzed
/// * `batch_size` - number of samples
/// * `step` - number of steps for the simulation
/// * `reps` - number of repetitions for each sample
///
/// # Example
/// ```
/// # use krabmaga::*;
/// fn main() {
///     let init_state = State::new();
///     let n_iter = 10;
///     let target = 0.0;
///     let batch_size = 10;
///     let step = 1000;
///     let reps = 5;
///     let (best_state, cost)  = random_search!(
///         init_state,
///         n_iter,
///         target,
///         costly_function,
<<<<<<< HEAD
///         gen_sample,/// Macro to perform model exploration using the random search algorithm.
=======
///         gen_sample,
>>>>>>> 20bb563d
///         batch_size,
///         step,
///         reps
///     );
<<<<<<< HEAD
///
///     println!("Best {:?}", _best.0.density);
=======
>>>>>>> 20bb563d
/// }
///
/// fn costly_function(state: &State) -> f32 { ... }
///
/// fn gen_sample(state: &State) -> State { ... }
/// ```
#[macro_export]
macro_rules! random_search {
    (
        $init_state: expr,
        $n_iter : expr,
        $target : expr,
        $cost_function: tt,
        $gen_sample: tt,
        $batch_size: expr,
        $step: expr,
        $reps: expr
    ) => {{
        let n_iter = $n_iter as usize;
        let reps = $reps as usize;
        let batch_size = $batch_size as usize;
        let reps = $reps as usize;
        let target = $target as f32;

        // assign to min cost max f32 value
        let mut best = ($init_state, std::f32::MAX);
        let mut min_cost = std::f32::MAX;

        for i in 0..n_iter {
            // let ref_best = Arc::new(&best_state);
            let mut new_samples = Vec::new();
            for _ in 0..batch_size {
                new_samples.push($gen_sample(&best.0));
            }

            let mut results = Vec::new();
            // init new samples()

            new_samples
                .par_iter_mut()
                .map(|new_state| {
                    let mut cost = 0.;
                    for r in 0..reps {
                        // initialize the state
                        let mut schedule: Schedule = Schedule::new();
                        new_state.init(&mut schedule);
                        // compute the simulation
                        for _ in 0..($step as usize) {
                            let new_state = new_state.as_state_mut();
                            schedule.step(new_state);
                            if new_state.end_condition(&mut schedule) {
                                break;
                            }
                        }
                        cost += $cost_function(&new_state);
                    }
                    cost / reps as f32
                })
                .collect_into_vec(&mut results);

            let mut min_index = -1;
            for i in 0..batch_size {
                if results[i] < min_cost {
                    min_cost = results[i];
                    min_index = i as i32;
                }
            }

            if min_index != -1 {
                best = (new_samples.remove(min_index as usize), min_cost);
            }
            println!("Iter {}, min cost {}", i, min_cost);

            if min_cost <= target {
                break;
            }
        }

        println!("Search is end");
        best
    }};
}<|MERGE_RESOLUTION|>--- conflicted
+++ resolved
@@ -29,20 +29,11 @@
 ///         n_iter,
 ///         target,
 ///         costly_function,
-<<<<<<< HEAD
-///         gen_sample,/// Macro to perform model exploration using the random search algorithm.
-=======
 ///         gen_sample,
->>>>>>> 20bb563d
 ///         batch_size,
 ///         step,
 ///         reps
 ///     );
-<<<<<<< HEAD
-///
-///     println!("Best {:?}", _best.0.density);
-=======
->>>>>>> 20bb563d
 /// }
 ///
 /// fn costly_function(state: &State) -> f32 { ... }
