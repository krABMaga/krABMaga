<<<<<<< HEAD
pub mod agent;
pub mod agentimpl;
pub mod field;
pub mod field_2d;
pub mod location;
pub mod priority;
pub mod simple_grid_2d;
pub mod state;
#[cfg(any(feature = "amethyst_vulkan", feature = "amethyst_metal"))]
pub mod visualization;
use cfg_if::cfg_if;

cfg_if! {
    if #[cfg(feature ="parallel")]{
        mod par_schedule;
        pub use par_schedule::Schedule;
    }
    else{
        mod schedule;
        pub use schedule::Schedule;
=======
pub mod engine;
pub mod utils;

use cfg_if::cfg_if;


cfg_if!{
    if #[cfg(feature ="parallel")]{
        pub use engine::par_schedule::Schedule;
    }
    else{
        pub use engine::schedule::Schedule;
>>>>>>> fa838e23
    }
}<|MERGE_RESOLUTION|>--- conflicted
+++ resolved
@@ -1,25 +1,3 @@
-<<<<<<< HEAD
-pub mod agent;
-pub mod agentimpl;
-pub mod field;
-pub mod field_2d;
-pub mod location;
-pub mod priority;
-pub mod simple_grid_2d;
-pub mod state;
-#[cfg(any(feature = "amethyst_vulkan", feature = "amethyst_metal"))]
-pub mod visualization;
-use cfg_if::cfg_if;
-
-cfg_if! {
-    if #[cfg(feature ="parallel")]{
-        mod par_schedule;
-        pub use par_schedule::Schedule;
-    }
-    else{
-        mod schedule;
-        pub use schedule::Schedule;
-=======
 pub mod engine;
 pub mod utils;
 
@@ -32,6 +10,5 @@
     }
     else{
         pub use engine::schedule::Schedule;
->>>>>>> fa838e23
     }
 }