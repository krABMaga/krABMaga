--- conflicted
+++ resolved
@@ -1,37 +1,30 @@
 pub mod agent;
 pub mod agentimpl;
+pub mod bag_ref;
 pub mod field;
+pub mod field_2d;
+pub mod field_2d_double_buffer_dashmap;
 pub mod location;
+pub mod par_schedule;
 pub mod priority;
+pub mod schedule;
 pub mod simple_grid_2d;
 pub mod state;
-<<<<<<< HEAD
+
 // TODO: lock over feature
 pub mod visualization;
 use cfg_if::cfg_if;
 
 cfg_if! {
-=======
-pub mod field_2d_double_buffer_dashmap;
-pub mod field_2d;
-pub mod bag_ref;
-pub mod schedule;
-pub mod par_schedule;
+    if #[cfg(feature ="parallel")]{
 
-use cfg_if::cfg_if;
-
-
-cfg_if!{
->>>>>>> f45c37b2
-    if #[cfg(feature ="parallel")]{
-       
         pub use field_2d_double_buffer_dashmap::Field2D;
         pub use field_2d_double_buffer_dashmap::toroidal_distance;
         pub use field_2d_double_buffer_dashmap::toroidal_transform;
         pub use par_schedule::Schedule;
     }
     else{
- 
+
         pub use field_2d::Field2D;
         pub use field_2d::toroidal_distance;
         pub use field_2d::toroidal_transform;
