pub mod agent;
pub mod agentimpl;
pub mod field_2d;
<<<<<<< HEAD
pub mod location;
pub mod grid_2d;
=======
pub mod grid_2d;
pub mod location;
pub mod priority;
pub mod schedule;
>>>>>>> 4fcc13cb
pub mod simple_grid_2d;<|MERGE_RESOLUTION|>--- conflicted
+++ resolved
@@ -1,13 +1,8 @@
 pub mod agent;
 pub mod agentimpl;
 pub mod field_2d;
-<<<<<<< HEAD
-pub mod location;
-pub mod grid_2d;
-=======
 pub mod grid_2d;
 pub mod location;
 pub mod priority;
 pub mod schedule;
->>>>>>> 4fcc13cb
 pub mod simple_grid_2d;