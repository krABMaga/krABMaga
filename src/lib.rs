--- conflicted
+++ resolved
@@ -3,17 +3,4 @@
 #[cfg(any(feature = "amethyst_vulkan", feature = "amethyst_metal"))]
 pub mod visualization;
 
-<<<<<<< HEAD
-use cfg_if::cfg_if;
-
-cfg_if! {
-    if #[cfg(feature ="parallel")]{
-        pub use engine::par_schedule::Schedule;
-    }
-    else{
-        pub use engine::schedule::Schedule;
-    }
-}
-=======
-pub use engine::schedule::Schedule;
->>>>>>> 2de038c2
+pub use engine::schedule::Schedule;