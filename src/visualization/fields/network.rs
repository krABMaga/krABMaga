--- conflicted
+++ resolved
@@ -1,23 +1,9 @@
-pub extern crate bevy_prototype_lyon;
-
-use std::f32::consts::PI;
-use std::fmt::Display;
-use std::hash::Hash;
-
-pub use bevy::prelude::Color;
-<<<<<<< HEAD
-use bevy::prelude::{Commands, Component, Query, Transform};
-use bevy_prototype_lyon::draw::{Fill, Stroke};
-use bevy_prototype_lyon::path::ShapePath;
-=======
-use bevy::prelude::{Commands, Component, Query};
-use bevy::utils::default;
-use bevy_prototype_lyon::draw::{Fill, Stroke};
-use bevy_prototype_lyon::path::ShapePath;
-use bevy_prototype_lyon::prelude::ShapeBundle;
->>>>>>> f474e450
-use bevy_prototype_lyon::prelude::{GeometryBuilder, Path};
-use bevy_prototype_lyon::shapes::Line;
+use cfg_if::cfg_if;
+cfg_if! {
+    if #[cfg(any(feature = "visualization", feature = "visualization_wasm"))] {
+        use std::f32::consts::PI;
+        use std::fmt::Display;
+        use std::hash::Hash;
 
 use crate::bevy::prelude::{Res, Vec2};
 use crate::engine::{
@@ -85,34 +71,23 @@
                     is_static,
                 } = Self::get_edge_info(edge, network);
 
-                let mut spawn_command = commands.spawn((
-<<<<<<< HEAD
-                    GeometryBuilder::build_as(&Line(
-                        Vec2::new(source_loc.x, source_loc.y),
-                        Vec2::new(target_loc.x, target_loc.y),
-                    )),
-                    Fill::color(Color::BLACK),
-                    Stroke::new(line_color, line_width),
-                    Transform::default(),
-=======
-                    ShapeBundle {
-                        path: GeometryBuilder::build_as(&Line(
-                            Vec2::new(source_loc.x, source_loc.y),
-                            Vec2::new(target_loc.x, target_loc.y),
-                        )),
-                        ..default()
-                    },
-                    Fill::color(Color::BLACK),
-                    Stroke::new(line_color, line_width),
->>>>>>> f474e450
-                ));
-                if !is_static {
-                    spawn_command.insert(EdgeRender(edge.u, edge.v, source_loc, target_loc));
+                        let mut spawn_command = commands.spawn(GeometryBuilder::build_as(
+                            &Line(
+                                Vec2::new(source_loc.x, source_loc.y),
+                                Vec2::new(target_loc.x, target_loc.y),
+                            ),
+                            DrawMode::Outlined {
+                                fill_mode: FillMode::color(Color::BLACK), // ignored
+                                outline_mode: StrokeMode::new(line_color, line_width),
+                            },
+                            Transform::default(),
+                        ));
+                        if !is_static {
+                            spawn_command.insert(EdgeRender(edge.u, edge.v, source_loc, target_loc));
+                        }
+                    }
                 }
-<<<<<<< HEAD
             }
-        }
-    }
 
     // If the nodes connected by the edge have moved, we regenerate the path mesh related to the edge.
     fn render(state_wrapper: Res<ActiveState<S>>, mut query: Query<(&mut Path, &EdgeRender)>) {
@@ -128,25 +103,5 @@
                 ));
             }
         }
-=======
-            }
-        }
-    }
-
-    // If the nodes connected by the edge have moved, we regenerate the path mesh related to the edge.
-    fn render(state_wrapper: Res<ActiveState<S>>, mut query: Query<(&mut Path, &EdgeRender)>) {
-        let state = state_wrapper.0.lock().expect("error on lock");
-        let network = Self::get_network(&*state);
-        for (mut path, edge_render) in query.iter_mut() {
-            let source_loc = Self::get_loc(network, edge_render.0);
-            let target_loc = Self::get_loc(network, edge_render.1);
-            if source_loc != edge_render.2 || target_loc != edge_render.3 {
-                *path = ShapePath::build_as(&Line(
-                    Vec2::new(source_loc.x, source_loc.y),
-                    Vec2::new(target_loc.x, target_loc.y),
-                ));
-            }
-        }
->>>>>>> f474e450
     }
 }