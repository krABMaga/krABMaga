--- conflicted
+++ resolved
@@ -1,19 +1,3 @@
-<<<<<<< HEAD
-extern crate abm;
-extern crate piston_window;
-extern crate priority_queue;
-
-#[macro_use]
-extern crate lazy_static;
-use abm::agent::Agent;
-use abm::field_2d::toroidal_transform;
-use abm::field_2d::toroidal_distance;
-use abm::field_2d::Field2D;
-use abm::location::Location2D;
-use abm::location::Real2D;
-use abm::Schedule;
-use abm::state::State;
-=======
 extern crate rust_ab;
 use rust_ab::engine::agent::Agent;
 use rust_ab::engine::field::field_2d::toroidal_transform;
@@ -23,21 +7,11 @@
 use rust_ab::engine::location::Real2D;
 use rust_ab::Schedule;
 use rust_ab::engine::state::State;
->>>>>>> fa838e23
 use rand::Rng;
 use std::fmt;
 use std::hash::Hash;
 use std::hash::Hasher;
 use std::time::Instant;
-<<<<<<< HEAD
-use crate::abm::field::DoubleBufferedField;
-
-static mut _COUNT: u128 = 0;
-static STEP: u128 = 50;
-static NUM_AGENT: u128 = 100390;
-static WIDTH: f64 = 1008.0;
-static HEIGTH: f64 = 1008.0;
-=======
 use rust_ab::engine::field::field::Field;
 
 static mut _COUNT: u128 = 0;
@@ -45,7 +19,6 @@
 static NUM_AGENT: u128 = 8390;
 static WIDTH: f64 = 208.0;
 static HEIGTH: f64 = 208.0;
->>>>>>> fa838e23
 static DISCRETIZATION: f64 = 10.0 / 1.5;
 static TOROIDAL: bool = true;
 static COHESION: f64 = 1.0;
